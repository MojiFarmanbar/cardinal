--- conflicted
+++ resolved
@@ -3,42 +3,9 @@
 from sklearn.utils import check_random_state
 
 
-<<<<<<< HEAD
-def random_sampling(X: np.ndarray,
-                    idx_labeled: np.ndarray = None,
-                    n_instances: int = 1) -> np.ndarray:
-    """
-    Random sampling query strategy. Selects instances randomly
-    
-    Args:
-        X: The pool of samples to query from.
-        idx_labeled: Samples to remove because they have been already labelled
-        n_instances: Number of samples to be queried.
-    Returns:
-        The indices of the instances from X chosen to be labelled;
-        the instances from X chosen to be labelled.
-        
-    Note:
-        This class is handy for testing against naive method
-    """
-    unlabeled = np.ones(n_instances)
-    if idx_labeled is not None:
-        unlabeled[idx_labeled] = 0
-    index = np.where(unlabeled)[0]
-    np.random.shuffle(index)
-    index = index[:n_instances]
-    
-    return index, unlabeled[index]
-
-
-class RandomSampler(BaseQuerySampler):
-    """TODO
-    Documentation.
-=======
 class RandomSampler(BaseQuerySampler):
     """Randomly select samples
 
->>>>>>> 7e195dba
     Parameters
     ----------
     batch_size : float, default: 0.05
