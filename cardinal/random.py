import numpy as np
from .base import BaseQuerySampler
<<<<<<< HEAD
from sklearn.utils import check_random_state
=======
>>>>>>> bf988630


def random_sampling(X: np.ndarray,
                    idx_labeled: np.ndarray = None,
                    n_instances: int = 1) -> np.ndarray:
    """
    Random sampling query strategy. Selects instances randomly
    
    Args:
        X: The pool of samples to query from.
        idx_labeled: Samples to remove because they have been already labelled
        n_instances: Number of samples to be queried.

    Returns:
        The indices of the instances from X chosen to be labelled;
        the instances from X chosen to be labelled.
        
    Note:
        This class is handy for testing against naive method
    """
    unlabeled = np.ones(n_instances)
    if idx_labeled is not None:
        unlabeled[idx_labeled] = 0
    index = np.where(unlabeled)[0]
    np.random.shuffle(index)
    index = index[:n_instances]
    
    return index, unlabeled[index]


class RandomSampler(BaseQuerySampler):
    """TODO
    Documentation.

    Parameters
    ----------
    batch_size : float, default: 0.05
        If batch_size < 1., it is interpreted as fraction of the training
        set to select for labeling. If batch_size >= 1., it is interpreted
        as the number of samples to draw.
<<<<<<< HEAD
=======
    shuffle : bool, optional
        Whether or not the training data should be shuffled after each epoch.
        Defaults to True.
>>>>>>> bf988630
    verbose : integer, optional
        The verbosity level
    random_state : int, RandomState instance or None, optional (default=None)
        The seed of the pseudo random number generator to use when shuffling
        the data.  If int, random_state is the seed used by the random number
        generator; If RandomState instance, random_state is the random number
        generator; If None, the random number generator is the RandomState
        instance used by `np.random`.
<<<<<<< HEAD

=======
    n_iter_no_change : int, default=5
        Number of iterations with no improvement to wait before early stopping.
    class_weight : dict, {class_label: weight} or "balanced" or None, optional
        Preset for the class_weight fit parameter.
        Weights associated with classes. If not given, all classes
        are supposed to have weight one.
        The "balanced" mode uses the values of y to automatically adjust
        weights inversely proportional to class frequencies in the input data
        as ``n_samples / (n_classes * np.bincount(y))``
>>>>>>> bf988630
    Attributes
    ----------
    pipeline_ : sklearn.pipeline
        Pipeline used to predict the class probability.
    """

    def __init__(self, batch_size=0.05, shuffle=True,
                 verbose=0, random_state=None,
                 n_iter_no_change=5, class_weight=None):
        super().__init__()
        self.batch_size = batch_size
        self.shuffle = shuffle
        self.verbose = verbose
        self.random_state = random_state
        self.n_iter_no_change = n_iter_no_change
        self.class_weight = class_weight

    def fit(self, X, y):
        """Fit linear model with Stochastic Gradient Descent.
        Parameters
        ----------
        X : {array-like, sparse matrix}, shape (n_samples, n_features)
            Training data
        y : numpy array, shape (n_samples,)
            Target values
        Returns
        -------
        self : returns an instance of self.
        """
        self._classes = ['not selected', 'selected']
        self.random_state = check_random_state(self.random_state)
        return self

    def predict(self, X):
        selected_samples = np.zeros(X.shape[0])
        selected_samples[:self.batch_size] = 1
        self.random_state.shuffle(selected_samples)
        return selected_samples<|MERGE_RESOLUTION|>--- conflicted
+++ resolved
@@ -1,9 +1,6 @@
 import numpy as np
 from .base import BaseQuerySampler
-<<<<<<< HEAD
 from sklearn.utils import check_random_state
-=======
->>>>>>> bf988630
 
 
 def random_sampling(X: np.ndarray,
@@ -44,12 +41,6 @@
         If batch_size < 1., it is interpreted as fraction of the training
         set to select for labeling. If batch_size >= 1., it is interpreted
         as the number of samples to draw.
-<<<<<<< HEAD
-=======
-    shuffle : bool, optional
-        Whether or not the training data should be shuffled after each epoch.
-        Defaults to True.
->>>>>>> bf988630
     verbose : integer, optional
         The verbosity level
     random_state : int, RandomState instance or None, optional (default=None)
@@ -58,19 +49,6 @@
         generator; If RandomState instance, random_state is the random number
         generator; If None, the random number generator is the RandomState
         instance used by `np.random`.
-<<<<<<< HEAD
-
-=======
-    n_iter_no_change : int, default=5
-        Number of iterations with no improvement to wait before early stopping.
-    class_weight : dict, {class_label: weight} or "balanced" or None, optional
-        Preset for the class_weight fit parameter.
-        Weights associated with classes. If not given, all classes
-        are supposed to have weight one.
-        The "balanced" mode uses the values of y to automatically adjust
-        weights inversely proportional to class frequencies in the input data
-        as ``n_samples / (n_classes * np.bincount(y))``
->>>>>>> bf988630
     Attributes
     ----------
     pipeline_ : sklearn.pipeline
